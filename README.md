<img src="https://raw.githubusercontent.com/nickelc/modio-bot/master/logo.png" width="200" align="right"/>

# ModBot for Discord
![Rust version][rust-version]
![Rust edition][rust-edition]
![License][license-badge]
[![Discord][discord-badge]][discord]
[![Invite ModBot][bot-invite-badge]][bot-invite-url]

ModBot is a Discord bot for [mod.io] using [`modio-rs`] and [`serenity`].

<<<<<<< HEAD
![MODBOT example](https://image.mod.io/members/c4ca/1/profileguides/modbot.png)
=======
## Example

<img src="https://image.mod.io/members/c4ca/1/profileguides/modbot.png" height="500"/>
>>>>>>> 0e96914a

## Setup

You can invite the officially hosted ModBot to join your Discord server using the following URL https://discordbot.mod.io, or you can build and install your own version of ModBot by following the instructions below.

## Commands

By default `~` is the prefix used to issue commands to ModBot. Once you have invited ModBot to your server, you can set the default game using the command `~game ID`. Now when a user issues the command `~mods`, all of the mods for the game you specified will be returned. You can change the default game at any time.

<<<<<<< HEAD
We recommend you also `~subscribe ID` to games you are interested in receiving push notifications from. For example in our [#modbot channel](https://discord.mod.io), we have subscribed to a bunch of games and whenever a mod is updated, the channel is notified.
=======
We recommend you also `~subscribe ID` to games you are interested in receiving push notifications from. For example in our [#bot channel][modio-bot-channel], we have subscribed to a bunch of games and whenever a mod is updated, the channel is notified.
>>>>>>> 0e96914a

Popular commands include:

 * `~help` show these commands
 * `~prefix CHARACTER` change the default prefix from `~` to something else
 * `~game ID|Name` set the default game
 * `~game` return information about the default game
 * `~games` return a list of all games
 * `~mod ID|Name` return information about the mod(s) requested
 * `~mods` return a list of all mods belonging to the default game
 * `~popular` return a list of mods ordered by popularity
 * `~subscribe ID|Name` subscribe to a game for updates (mods added/edited)
 * `~subscriptions` see all games subscribed too
 * `~unsubscribe ID|Name` unsubscribe from a game

## Building

MODBOT is written in Rust, so you'll need to grab a [Rust installation][rust-lang] in order to compile it.
Building is easy:

```
$ git clone https://github.com/nickelc/modio-bot
$ cd modio-bot
$ cargo build --release
$ ./target/release/modbot
```

### Building with bundled sqlite3

Use the feature `sqlite-bundled` to compile sqlite3 from source and link against that.

```
$ cargo build --features sqlite-bundled
```

## Installation

### Cargo

```
$ cargo install --git https://github.com/nickelc/modio-bot
$ $HOME/.cargo/bin/modbot
```

## Usage

Set up the environment variables with `export` or by creating a `.env` file.

- `DISCORD_BOT_TOKEN`
- `MODIO_API_KEY` or `MODIO_TOKEN`
- `MODIO_HOST` (optional)

A `.env` sample is provided as [`.env.sample`](.env.sample).

#### Running the bot
```bash
DISCORD_BOT_TOKEN="your token" \
MODIO_API_KEY="your api key" \
./path/to/modbot
```

#### Logging

Logging can be configured via environment variables.

```bash
RUST_LOG=modio=debug,modbot=debug
```

See the [env\_logger](https://crates.io/crates/env_logger) crate for more information.

## License

Licensed under either of

- Apache License, Version 2.0 ([LICENSE-APACHE](LICENSE-APACHE) or http://apache.org/licenses/LICENSE-2.0)
- MIT license ([LICENSE-MIT](LICENSE-MIT) or http://opensource.org/licenses/MIT)

### Contribution

Unless you explicitly state otherwise, any contribution intentionally submitted for inclusion in the work by you,
as defined in the Apache-2.0 license, shall be dual licensed as above, without any additional terms or conditions.


[rust-version]: https://img.shields.io/badge/rust-1.31%2B-blue.svg
[rust-edition]: https://img.shields.io/badge/edition-2018-red.svg
[license-badge]: https://img.shields.io/badge/license-MIT%2FApache--2.0-blue.svg
[discord]: https://discord.gg/4akZJFf
[discord-badge]: https://img.shields.io/discord/541627648112066581.svg?label=Discord&logo=discord&color=7289DA&labelColor=2C2F33
<<<<<<< HEAD
=======
[bot-invite-badge]: https://img.shields.io/static/v1.svg?label=%20&logo=discord&message=Invite%20ModBot&color=7289DA&labelColor=2C2F33
[bot-invite-url]: https://discordbot.mod.io
[modio-bot-channel]: https://discord.gg/QR7DGD7
>>>>>>> 0e96914a
[repo]: https://github.com/nickelc/modio-bot
[logo]: https://raw.githubusercontent.com/nickelc/modio-bot/master/logo.png
[mod.io]: https://mod.io
[`modio-rs`]: https://github.com/nickelc/modio-rs
[`serenity`]: https://github.com/serenity-rs/serenity
[rust-lang]: https://www.rust-lang.org<|MERGE_RESOLUTION|>--- conflicted
+++ resolved
@@ -9,13 +9,9 @@
 
 ModBot is a Discord bot for [mod.io] using [`modio-rs`] and [`serenity`].
 
-<<<<<<< HEAD
-![MODBOT example](https://image.mod.io/members/c4ca/1/profileguides/modbot.png)
-=======
 ## Example
 
 <img src="https://image.mod.io/members/c4ca/1/profileguides/modbot.png" height="500"/>
->>>>>>> 0e96914a
 
 ## Setup
 
@@ -25,11 +21,7 @@
 
 By default `~` is the prefix used to issue commands to ModBot. Once you have invited ModBot to your server, you can set the default game using the command `~game ID`. Now when a user issues the command `~mods`, all of the mods for the game you specified will be returned. You can change the default game at any time.
 
-<<<<<<< HEAD
-We recommend you also `~subscribe ID` to games you are interested in receiving push notifications from. For example in our [#modbot channel](https://discord.mod.io), we have subscribed to a bunch of games and whenever a mod is updated, the channel is notified.
-=======
 We recommend you also `~subscribe ID` to games you are interested in receiving push notifications from. For example in our [#bot channel][modio-bot-channel], we have subscribed to a bunch of games and whenever a mod is updated, the channel is notified.
->>>>>>> 0e96914a
 
 Popular commands include:
 
@@ -119,12 +111,9 @@
 [license-badge]: https://img.shields.io/badge/license-MIT%2FApache--2.0-blue.svg
 [discord]: https://discord.gg/4akZJFf
 [discord-badge]: https://img.shields.io/discord/541627648112066581.svg?label=Discord&logo=discord&color=7289DA&labelColor=2C2F33
-<<<<<<< HEAD
-=======
 [bot-invite-badge]: https://img.shields.io/static/v1.svg?label=%20&logo=discord&message=Invite%20ModBot&color=7289DA&labelColor=2C2F33
 [bot-invite-url]: https://discordbot.mod.io
 [modio-bot-channel]: https://discord.gg/QR7DGD7
->>>>>>> 0e96914a
 [repo]: https://github.com/nickelc/modio-bot
 [logo]: https://raw.githubusercontent.com/nickelc/modio-bot/master/logo.png
 [mod.io]: https://mod.io
